# Electricity Price Prediction System

This project provides a robust pipeline for forecasting electricity prices and detecting price peaks and valleys using machine learning models. The system is designed for both research and production use, supporting model training, evaluation, and visualization.

## Project Structure

```
src/predictions/prices/
├── train.py         # Training script for all models
├── run_model.py      # Evaluation and visualization script
├── config.py        # Configuration for features, paths, and model parameters
├── utils.py         # Feature engineering and helper functions
├── models/
│   ├── trend_model/                # Trend model artifacts
│   |   |   |── production_model/       # Production-ready model
│   |   |   |── test_model/             # Test/development model
│   ├── peak_model/                 # Peak detection model artifacts
│   |   |   |── production_model/       # Production-ready model
│   |   |   |── test_model/             # Test/development model
│   ├── valley_model/               # Valley detection model artifacts
│   |   |   |── production_model/       # Production-ready model
│   |   |   |── test_model/             # Test/development model
├── plots/                   # Output plots and visualizations
│   ├── evaluation/          # Evaluation plots
│   |   ├── merged/          # Validation plots for merged model performance
│   |   ├── peak/            # Validation plots for peak model performance
│   |   ├── trend/           # Validation plots for trend model performance
│   |   ├── valley/          # Validation plots for valley model performance
│   ├── predictions/         # Future prediction plots
```

## Models Overview

### Trend Model
The trend model predicts the general price movement using XGBoost regression with configurable smoothing levels.

![Trend Model Evaluation](https://github.com/user-attachments/assets/461003ed-d6c6-42c3-ab47-eefdbd23e407)
*Example of trend model prediction showing the underlying price movement pattern*

### Peak Model
The peak model detects price spikes using a Temporal Convolutional Network (TCN) classifier with specialized loss functions.

![Peak Model Evaluation](https://github.com/user-attachments/assets/ffeacde8-33de-401a-9fa7-91595fbf97f7)
*Visualization of peak detection results with prediction probabilities*

### Valley Model
The valley model identifies price drops using a TCN classifier with recall-oriented loss and class balancing techniques.

![Valley Model Evaluation](https://github.com/user-attachments/assets/647af62e-7ba2-41fc-a455-68322d4a89d7)
*Valley detection results showing correctly identified low-price periods*

### Merged Evaluation
The merged approach combines the trend forecast with detected peaks and valleys to simulate realistic price volatility.

![Merged Model Evaluation](https://github.com/user-attachments/assets/3d5c9993-a60f-4b22-a6c1-50fd49c12fa1)
*Complete merged prediction incorporating trend, peaks, and valleys for comprehensive price forecasting*

## Data Preparation

All models use a unified data pipeline that merges price, grid, weather, time, and holiday features. Feature engineering includes lagged values, rolling statistics, and domain-specific indicators.

Peak and valley labels are generated using robust, Scipy-based detection algorithms, ensuring high-quality targets for classification.

## Training Process

Run the training script to train any of the three base models:

```bash
python train.py --model [trend|peak|valley]
```

### Training Options:
- `--model`: Selects which model to train.
- `--production`: (Optional) Trains on all available data for production deployment.
- `--test-mode`: (Optional) Uses a reduced dataset for quick testing.

Artifacts (model weights, scalers, feature lists, and thresholds) are saved in the corresponding `models/` subdirectory.

## Evaluation

Evaluate any trained model or the merged prediction strategy:

```bash
python run_model.py --model [trend|peak|valley|merged] [options]
```

### Evaluation Options:
- `--model`: Specifies the model to evaluate (`trend`, `peak`, `valley`, or `merged`).
- `--weeks N`: Number of weeks to visualize (plots are spaced across the dataset).
- `--test-data`: Evaluate on the test set instead of validation.
- `--valley-threshold X`: Set the probability threshold for valley detection (default: 0.65 for merged model).
- `--peak-threshold X`: Set the probability threshold for peak detection (default: 0.75 for merged model).
- `--optimize-threshold`: Automatically find the threshold that maximizes F1 score for peak or valley models.

### Example Commands:

**Valley Model Evaluation:**
```bash
<<<<<<< HEAD
python run_model.py --model valley --weeks 8 --valley-threshold 0.65
=======
python evaluate.py --model valley --weeks 8 --valley-threshold 0.65 --test-data
>>>>>>> db0414d9
```

**Peak Model Evaluation:**
```bash
<<<<<<< HEAD
python run_model.py --model peak --weeks 8 --peak-threshold 0.90
=======
python evaluate.py --model peak --weeks 8 --peak-threshold 0.90 --test-data
>>>>>>> db0414d9
```

**Trend Model Evaluation:**
```bash
python run_model.py --model trend --weeks 8
```

**Merged Model Evaluation:**
```bash
python run_model.py --model merged --peak-threshold 0.90 --valley-threshold 0.65 --test-data
```

## Trend Model Smoothing

The trend model predictions can be smoothed using different techniques:

| Smoothing Level | Description |
|-----------------|-------------|
| `light`         | Exponential smoothing (α=0.6) + small median filter |
| `medium`        | Exponential smoothing (α=0.3) + median filter + Savitzky-Golay filter |
| `heavy`         | Stronger exponential smoothing (α=0.1) + larger median filter + Savitzky-Golay filter |
| `daily`         | Daily averaging of predictions |
| `weekly`        | Weekly averaging of predictions |

The smoothing level can be configured in the `run_model.py` script using the `SIMPLE_TREND_MODEL_SMOOTHING_LEVEL` variable.

## Peak and Valley Amplitude

In the merged model evaluation, the system applies:

- **Peak Amplitude**: 80% of the average price is added to trend predictions for detected peaks
- **Valley Amplitude**: 80% of the average price is subtracted from trend predictions for detected valleys

The effect is scaled by the detection probability (minimum 75% effect). When both peak and valley are predicted for the same time point, the conflict is resolved based on probability.

## Evaluation Metrics and Outputs

- **Weekly plots**: Shows actual prices, trend predictions, and merged predictions incorporating peaks/valleys
- **Classification metrics**: For peak/valley models: accuracy, precision, recall, F1 score, and ROC AUC
- **Regression metrics**: For trend and merged models: MAE, RMSE
- All outputs are saved in the corresponding `plots/evaluation/[model_type]/` directory

## Customization

- **Feature Engineering:** Modify or extend features in `utils.py` and `config.py`.
- **Model Parameters:** Adjust hyperparameters in `config.py` for each model.
- **Labeling:** The labeling logic for peaks and valleys is in `train.py`.
- **Merging Logic:** The strategy for combining predictions is in `run_model.py`.

## Data Requirements

The system expects the following data files in the `data/processed` directory:

- `SE3prices.csv` - Historical electricity prices
- `SwedenGrid.csv` - Power grid data
- `time_features.csv` - Time-based features
- `holidays.csv` - Holiday information
- `weather_data.csv` - Weather data

## Output

- Trained models are saved in the `models` directory
- Evaluation results and plots are saved in the `plots/evaluation` directory
- Predictions (if a prediction script is added) would typically be saved in `plots/predictions` or a dedicated `output/predictions` directory.

---<|MERGE_RESOLUTION|>--- conflicted
+++ resolved
@@ -20,8 +20,18 @@
 │   ├── valley_model/               # Valley detection model artifacts
 │   |   |   |── production_model/       # Production-ready model
 │   |   |   |── test_model/             # Test/development model
+│   ├── trend_model/                # Trend model artifacts
+│   |   |   |── production_model/       # Production-ready model
+│   |   |   |── test_model/             # Test/development model
+│   ├── peak_model/                 # Peak detection model artifacts
+│   |   |   |── production_model/       # Production-ready model
+│   |   |   |── test_model/             # Test/development model
+│   ├── valley_model/               # Valley detection model artifacts
+│   |   |   |── production_model/       # Production-ready model
+│   |   |   |── test_model/             # Test/development model
 ├── plots/                   # Output plots and visualizations
 │   ├── evaluation/          # Evaluation plots
+│   |   ├── merged/          # Validation plots for merged model performance
 │   |   ├── merged/          # Validation plots for merged model performance
 │   |   ├── peak/            # Validation plots for peak model performance
 │   |   ├── trend/           # Validation plots for trend model performance
@@ -54,6 +64,31 @@
 
 ![Merged Model Evaluation](https://github.com/user-attachments/assets/3d5c9993-a60f-4b22-a6c1-50fd49c12fa1)
 *Complete merged prediction incorporating trend, peaks, and valleys for comprehensive price forecasting*
+## Models Overview
+
+### Trend Model
+The trend model predicts the general price movement using XGBoost regression with configurable smoothing levels.
+
+![Trend Model Evaluation](https://github.com/user-attachments/assets/461003ed-d6c6-42c3-ab47-eefdbd23e407)
+*Example of trend model prediction showing the underlying price movement pattern*
+
+### Peak Model
+The peak model detects price spikes using a Temporal Convolutional Network (TCN) classifier with specialized loss functions.
+
+![Peak Model Evaluation](https://github.com/user-attachments/assets/ffeacde8-33de-401a-9fa7-91595fbf97f7)
+*Visualization of peak detection results with prediction probabilities*
+
+### Valley Model
+The valley model identifies price drops using a TCN classifier with recall-oriented loss and class balancing techniques.
+
+![Valley Model Evaluation](https://github.com/user-attachments/assets/647af62e-7ba2-41fc-a455-68322d4a89d7)
+*Valley detection results showing correctly identified low-price periods*
+
+### Merged Evaluation
+The merged approach combines the trend forecast with detected peaks and valleys to simulate realistic price volatility.
+
+![Merged Model Evaluation](https://github.com/user-attachments/assets/3d5c9993-a60f-4b22-a6c1-50fd49c12fa1)
+*Complete merged prediction incorporating trend, peaks, and valleys for comprehensive price forecasting*
 
 ## Data Preparation
 
@@ -62,6 +97,7 @@
 Peak and valley labels are generated using robust, Scipy-based detection algorithms, ensuring high-quality targets for classification.
 
 ## Training Process
+## Training Process
 
 Run the training script to train any of the three base models:
 
@@ -69,6 +105,7 @@
 python train.py --model [trend|peak|valley]
 ```
 
+### Training Options:
 ### Training Options:
 - `--model`: Selects which model to train.
 - `--production`: (Optional) Trains on all available data for production deployment.
@@ -79,11 +116,13 @@
 ## Evaluation
 
 Evaluate any trained model or the merged prediction strategy:
+Evaluate any trained model or the merged prediction strategy:
 
 ```bash
 python run_model.py --model [trend|peak|valley|merged] [options]
 ```
 
+### Evaluation Options:
 ### Evaluation Options:
 - `--model`: Specifies the model to evaluate (`trend`, `peak`, `valley`, or `merged`).
 - `--weeks N`: Number of weeks to visualize (plots are spaced across the dataset).
@@ -95,27 +134,28 @@
 ### Example Commands:
 
 **Valley Model Evaluation:**
-```bash
-<<<<<<< HEAD
+### Example Commands:
+
+**Valley Model Evaluation:**
+```bash
 python run_model.py --model valley --weeks 8 --valley-threshold 0.65
-=======
-python evaluate.py --model valley --weeks 8 --valley-threshold 0.65 --test-data
->>>>>>> db0414d9
 ```
 
 **Peak Model Evaluation:**
-```bash
-<<<<<<< HEAD
+
+**Peak Model Evaluation:**
+```bash
 python run_model.py --model peak --weeks 8 --peak-threshold 0.90
-=======
-python evaluate.py --model peak --weeks 8 --peak-threshold 0.90 --test-data
->>>>>>> db0414d9
 ```
 
 **Trend Model Evaluation:**
+
+**Trend Model Evaluation:**
 ```bash
 python run_model.py --model trend --weeks 8
 ```
+
+**Merged Model Evaluation:**
 
 **Merged Model Evaluation:**
 ```bash
@@ -133,16 +173,26 @@
 | `heavy`         | Stronger exponential smoothing (α=0.1) + larger median filter + Savitzky-Golay filter |
 | `daily`         | Daily averaging of predictions |
 | `weekly`        | Weekly averaging of predictions |
+| Smoothing Level | Description |
+|-----------------|-------------|
+| `light`         | Exponential smoothing (α=0.6) + small median filter |
+| `medium`        | Exponential smoothing (α=0.3) + median filter + Savitzky-Golay filter |
+| `heavy`         | Stronger exponential smoothing (α=0.1) + larger median filter + Savitzky-Golay filter |
+| `daily`         | Daily averaging of predictions |
+| `weekly`        | Weekly averaging of predictions |
 
 The smoothing level can be configured in the `run_model.py` script using the `SIMPLE_TREND_MODEL_SMOOTHING_LEVEL` variable.
 
 ## Peak and Valley Amplitude
+
+In the merged model evaluation, the system applies:
 
 In the merged model evaluation, the system applies:
 
 - **Peak Amplitude**: 80% of the average price is added to trend predictions for detected peaks
 - **Valley Amplitude**: 80% of the average price is subtracted from trend predictions for detected valleys
 
+The effect is scaled by the detection probability (minimum 75% effect). When both peak and valley are predicted for the same time point, the conflict is resolved based on probability.
 The effect is scaled by the detection probability (minimum 75% effect). When both peak and valley are predicted for the same time point, the conflict is resolved based on probability.
 
 ## Evaluation Metrics and Outputs
