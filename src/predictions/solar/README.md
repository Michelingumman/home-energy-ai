--- conflicted
+++ resolved
@@ -131,14 +131,6 @@
 The system provides three types of visualizations, all available with a single command:
 
 ### 1. Hourly Comparison
-<<<<<<< HEAD
-
-<div style="display: flex; align-items: top;">
-<div style="flex: 1;">
-=======
-![image](https://github.com/user-attachments/assets/e3ab5187-f793-40cf-a403-ba027b9fccbe)
->>>>>>> c553363c
-
 - Detailed hourly data showing predicted vs actual production
 - Color-coded bars for easy comparison
 - Time-of-day labels on the x-axis
@@ -153,14 +145,6 @@
 </div>
 
 ### 2. Daily Summary
-<<<<<<< HEAD
-
-<div style="display: flex; align-items: top;">
-<div style="flex: 1;">
-=======
-![image](https://github.com/user-attachments/assets/70c8b1d2-c809-4f12-84d3-ffe75cd2fce1)
->>>>>>> c553363c
-
 - Bar chart showing daily total production
 - Side-by-side comparison of predicted and actual values
 - Daily totals with numerical labels
@@ -175,14 +159,6 @@
 </div>
 
 ### 3. Heatmap View
-<<<<<<< HEAD
-
-<div style="display: flex; align-items: top;">
-<div style="flex: 1;">
-=======
-![image](https://github.com/user-attachments/assets/bb2d06c1-5b53-404c-9d8f-22461dce74c9)
->>>>>>> c553363c
-
 - Shows production patterns by hour and day
 - Color intensity indicates production level
 - Helps identify peak production hours
